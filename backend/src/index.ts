--- conflicted
+++ resolved
@@ -2,25 +2,6 @@
 import cors from 'cors';
 import helmet from 'helmet';
 import dotenv from 'dotenv';
-<<<<<<< HEAD
-import { fileURLToPath } from 'url';
-import { dirname, join } from 'path';
-
-import filesRouter from './routes/files.js';
-import agentsRouter from './routes/agents.js';
-import mcpRouter from './routes/mcp.js';
-import sessionsRouter from './routes/sessions.js';
-import mediaRouter from './routes/media.js';
-import settingsRouter from './routes/settings.js';
-import commandsRouter from './routes/commands.js';
-import subagentsRouter from './routes/subagents.js';
-import projectsRouter from './routes/projects.js';
-import authRouter from './routes/auth.js';
-import configRouter from './routes/config.js';
-import slackRouter from './routes/slack.js';
-import { authMiddleware } from './middleware/auth.js';
-import { loadConfig, getSlidesDir } from './config/index.js';
-=======
 import { join } from 'path';
 import { readFileSync } from 'fs';
 
@@ -36,9 +17,9 @@
 import projectsRouter from './routes/projects';
 import authRouter from './routes/auth';
 import configRouter from './routes/config';
+import slackRouter from './routes/slack';
 import { authMiddleware } from './middleware/auth';
 import { loadConfig, getSlidesDir } from './config/index';
->>>>>>> 91e1fa77
 
 dotenv.config();
 
@@ -193,8 +174,9 @@
     }
   }
 
-  // Routes - Public routes
+// Routes - Public routes
   app.use('/api/auth', authRouter);
+  app.use('/api/slack', slackRouter); // Slack webhook (verified by signature, not auth middleware)
 
   // Protected routes - Require authentication
   app.use('/api/files', authMiddleware, filesRouter);
@@ -228,45 +210,9 @@
     });
   });
 
-<<<<<<< HEAD
-    console.log('Frontend static files enabled');
-  } else {
-    console.log('Frontend build not found, serving API only');
-  }
-}
-
-// Routes - Public routes
-app.use('/api/auth', authRouter);
-app.use('/api/slack', slackRouter); // Slack webhook (verified by signature, not auth middleware)
-
-// Protected routes - Require authentication
-app.use('/api/files', authMiddleware, filesRouter);
-app.use('/api/agents', authMiddleware, agentsRouter);
-app.use('/api/mcp', authMiddleware, mcpRouter);
-app.use('/api/sessions', authMiddleware, sessionsRouter);
-app.use('/api/settings', authMiddleware, settingsRouter);
-app.use('/api/config', authMiddleware, configRouter);
-app.use('/api/commands', authMiddleware, commandsRouter);
-app.use('/api/subagents', authMiddleware, subagentsRouter);
-app.use('/api/projects', authMiddleware, projectsRouter);
-app.use('/media', authMiddleware, mediaRouter);
-
-// Health check
-app.get('/api/health', (req, res) => {
-  res.json({ status: 'ok', timestamp: new Date().toISOString() });
-});
-
-// Error handling
-app.use((err: any, req: express.Request, res: express.Response, next: express.NextFunction) => {
-  console.error('Error:', err);
-  res.status(500).json({
-    error: 'Internal server error',
-    message: process.env.NODE_ENV === 'development' ? err.message : 'Something went wrong'
-=======
   // 404 handler
   app.use('*', (req, res) => {
     res.status(404).json({ error: 'Route not found' });
->>>>>>> 91e1fa77
   });
 
   // Check if this file is being run directly (CommonJS way)
