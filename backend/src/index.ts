--- conflicted
+++ resolved
@@ -17,11 +17,8 @@
 import projectsRouter from './routes/projects';
 import authRouter from './routes/auth';
 import configRouter from './routes/config';
-<<<<<<< HEAD
-=======
 import slackRouter from './routes/slack';
 import skillsRouter from './routes/skills';
->>>>>>> acec6893
 import { authMiddleware } from './middleware/auth';
 import { loadConfig, getSlidesDir } from './config/index';
 
